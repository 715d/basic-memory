"""Tests for watch service."""

import asyncio
import json
<<<<<<< HEAD
=======
from pathlib import Path
>>>>>>> 37a01b80

import pytest
from watchfiles import Change

<<<<<<< HEAD
from basic_memory.services.file_service import FileService
from basic_memory.sync.sync_service import SyncReport
from basic_memory.sync.sync_service import SyncService
from basic_memory.sync.watch_service import WatchService, WatchServiceState


@pytest.fixture
def mock_sync_service(mocker):
    """Create mock sync service."""
    service = mocker.Mock(spec=SyncService)
    service.sync.return_value = SyncReport(
        new={"test.md"},
        modified={"modified.md"},
        deleted={"deleted.md"},
        moves={"old.md": "new.md"},
        checksums={"test.md": "abcd1234", "modified.md": "efgh5678", "new.md": "ijkl9012"},
    )
    return service
=======
from basic_memory.sync.watch_service import WatchService, WatchServiceState
>>>>>>> 37a01b80


async def create_test_file(path: Path, content: str = "test content") -> None:
    """Create a test file with given content."""
    path.parent.mkdir(parents=True, exist_ok=True)
    path.write_text(content)


@pytest.fixture
def watch_service(sync_service, file_service, test_config):
    """Create watch service instance."""
    return WatchService(sync_service, file_service, test_config)


def test_watch_service_init(watch_service, test_config):
    """Test watch service initialization."""
    assert watch_service.status_path.parent.exists()


def test_state_add_event():
    """Test adding events to state."""
    state = WatchServiceState()
    event = state.add_event(path="test.md", action="new", status="success", checksum="abcd1234")

    assert len(state.recent_events) == 1
    assert state.recent_events[0] == event
    assert event.path == "test.md"
    assert event.action == "new"
    assert event.checksum == "abcd1234"

    # Test event limit
    for i in range(110):
        state.add_event(f"test{i}.md", "new", "success")
    assert len(state.recent_events) == 100


def test_state_record_error():
    """Test error recording in state."""
    state = WatchServiceState()
    state.record_error("test error")

    assert state.error_count == 1
    assert state.last_error is not None
    assert len(state.recent_events) == 1
    assert state.recent_events[0].action == "sync"
    assert state.recent_events[0].status == "error"
    assert state.recent_events[0].error == "test error"


@pytest.mark.asyncio
async def test_write_status(watch_service):
    """Test writing status file."""
    await watch_service.write_status()

    assert watch_service.status_path.exists()
    data = json.loads(watch_service.status_path.read_text())
    assert not data["running"]
    assert data["error_count"] == 0


@pytest.mark.asyncio
async def test_handle_file_add(watch_service, test_config):
    """Test handling new file creation."""
    project_dir = test_config.home

    # Setup changes
    new_file = project_dir / "new_note.md"
    changes = {(Change.added, str(new_file))}

    # Create the file
    content = """---
type: knowledge
---
# New Note
Test content
"""
    await create_test_file(new_file, content)

    # Handle changes
    await watch_service.handle_changes(project_dir, changes)

    # Verify
    entity = await watch_service.sync_service.entity_repository.get_by_file_path("new_note.md")
    assert entity is not None
    assert entity.title == "new_note.md"

    # Check event was recorded
    events = [e for e in watch_service.state.recent_events if e.action == "new"]
    assert len(events) == 1
    assert events[0].path == "new_note.md"
    assert events[0].status == "success"


@pytest.mark.asyncio
async def test_handle_file_modify(watch_service, test_config):
    """Test handling file modifications."""
    project_dir = test_config.home

    # Create initial file
    test_file = project_dir / "test_note.md"
    initial_content = """---
type: knowledge
---
# Test Note
Initial content
"""
    await create_test_file(test_file, initial_content)

    # Initial sync
    await watch_service.sync_service.sync(project_dir)

    # Modify file
    modified_content = """---
type: knowledge
---
# Test Note
Modified content
"""
    await create_test_file(test_file, modified_content)

    # Setup changes
    changes = {(Change.modified, str(test_file))}

    # Handle changes
    await watch_service.handle_changes(project_dir, changes)

    # Verify
    entity = await watch_service.sync_service.entity_repository.get_by_file_path("test_note.md")
    assert entity is not None

    # Check event was recorded
    events = [e for e in watch_service.state.recent_events if e.action == "modified"]
    assert len(events) == 1
    assert events[0].path == "test_note.md"
    assert events[0].status == "success"


@pytest.mark.asyncio
async def test_handle_file_delete(watch_service, test_config):
    """Test handling file deletion."""
    project_dir = test_config.home

    # Create initial file
    test_file = project_dir / "to_delete.md"
    content = """---
type: knowledge
---
# Delete Test
Test content
"""
    await create_test_file(test_file, content)

    # Initial sync
    await watch_service.sync_service.sync(project_dir)

    # Delete file
    test_file.unlink()

    # Setup changes
    changes = {(Change.deleted, str(test_file))}

    # Handle changes
    await watch_service.handle_changes(project_dir, changes)

    # Verify
    entity = await watch_service.sync_service.entity_repository.get_by_file_path("to_delete.md")
    assert entity is None

    # Check event was recorded
    events = [e for e in watch_service.state.recent_events if e.action == "deleted"]
    assert len(events) == 1
    assert events[0].path == "to_delete.md"
    assert events[0].status == "success"


@pytest.mark.asyncio
async def test_handle_file_move(watch_service, test_config):
    """Test handling file moves."""
    project_dir = test_config.home

    # Create initial file
    old_path = project_dir / "old" / "test_move.md"
    content = """---
type: knowledge
---
# Move Test
Test content
"""
    await create_test_file(old_path, content)

    # Initial sync
    await watch_service.sync_service.sync(project_dir)
    initial_entity = await watch_service.sync_service.entity_repository.get_by_file_path(
        "old/test_move.md"
    )

    # Move file
    new_path = project_dir / "new" / "moved_file.md"
    new_path.parent.mkdir(parents=True)
    old_path.rename(new_path)

    # Setup changes
    changes = {(Change.deleted, str(old_path)), (Change.added, str(new_path))}

    # Handle changes
    await watch_service.handle_changes(project_dir, changes)

    # Verify
    moved_entity = await watch_service.sync_service.entity_repository.get_by_file_path(
        "new/moved_file.md"
    )
    assert moved_entity is not None
    assert moved_entity.id == initial_entity.id  # Same entity, new path

    # Original path should no longer exist
    old_entity = await watch_service.sync_service.entity_repository.get_by_file_path(
        "old/test_move.md"
    )
    assert old_entity is None

    # Check event was recorded
    events = [e for e in watch_service.state.recent_events if e.action == "moved"]
    assert len(events) == 1
    assert events[0].path == "old/test_move.md -> new/moved_file.md"
    assert events[0].status == "success"


@pytest.mark.asyncio
async def test_handle_concurrent_changes(watch_service, test_config):
    """Test handling multiple file changes happening close together."""
    project_dir = test_config.home

    # Create multiple files with small delays to simulate concurrent changes
    async def create_files():
        # Create first file
        file1 = project_dir / "note1.md"
        await create_test_file(file1, "First note")
        await asyncio.sleep(0.1)

        # Create second file
        file2 = project_dir / "note2.md"
        await create_test_file(file2, "Second note")
        await asyncio.sleep(0.1)

        # Modify first file
        await create_test_file(file1, "Modified first note")

        return file1, file2

    # Create files and collect changes
    file1, file2 = await create_files()

    # Setup combined changes
    changes = {
        (Change.added, str(file1)),
        (Change.modified, str(file1)),
        (Change.added, str(file2)),
    }

    # Handle changes
    await watch_service.handle_changes(project_dir, changes)

    # Verify both files were processed
    entity1 = await watch_service.sync_service.entity_repository.get_by_file_path("note1.md")
    entity2 = await watch_service.sync_service.entity_repository.get_by_file_path("note2.md")

    assert entity1 is not None
    assert entity2 is not None

    # Check events were recorded in correct order
    events = watch_service.state.recent_events
    actions = [e.action for e in events]
    assert "new" in actions
    assert "modified" not in actions  # only process file once


@pytest.mark.asyncio
async def test_handle_rapid_move(watch_service, test_config):
    """Test handling rapid move operations."""
    project_dir = test_config.home

    # Create initial file
    original_path = project_dir / "original.md"
    content = """---
type: knowledge
---
# Move Test
Test content for rapid moves
"""
    await create_test_file(original_path, content)
    await watch_service.sync_service.sync(project_dir)

    # Perform rapid moves
    temp_path = project_dir / "temp.md"
    final_path = project_dir / "final.md"

    original_path.rename(temp_path)
    await asyncio.sleep(0.1)
    temp_path.rename(final_path)

    # Setup changes that might come in various orders
    changes = {
        (Change.deleted, str(original_path)),
        (Change.added, str(temp_path)),
        (Change.deleted, str(temp_path)),
        (Change.added, str(final_path)),
    }

    # Handle changes
    await watch_service.handle_changes(project_dir, changes)

    # Verify final state
    final_entity = await watch_service.sync_service.entity_repository.get_by_file_path("final.md")
    assert final_entity is not None

    # Intermediate paths should not exist
    original_entity = await watch_service.sync_service.entity_repository.get_by_file_path(
        "original.md"
    )
    temp_entity = await watch_service.sync_service.entity_repository.get_by_file_path("temp.md")
    assert original_entity is None
    assert temp_entity is None


@pytest.mark.asyncio
async def test_handle_delete_then_add(watch_service, test_config):
    """Test handling rapid move operations."""
    project_dir = test_config.home

    # Create initial file
    original_path = project_dir / "original.md"
    content = """---
type: knowledge
---
# Move Test
Test content for rapid moves
"""
    await create_test_file(original_path, content)

    # Setup changes that might come in various orders
    changes = {
        (Change.deleted, str(original_path)),
        (Change.added, str(original_path)),
    }

    # Handle changes
    await watch_service.handle_changes(project_dir, changes)

    # Verify final state
    original_entity = await watch_service.sync_service.entity_repository.get_by_file_path(
        "original.md"
    )
    assert original_entity is None  # delete event is handled<|MERGE_RESOLUTION|>--- conflicted
+++ resolved
@@ -2,36 +2,12 @@
 
 import asyncio
 import json
-<<<<<<< HEAD
-=======
 from pathlib import Path
->>>>>>> 37a01b80
 
 import pytest
 from watchfiles import Change
 
-<<<<<<< HEAD
-from basic_memory.services.file_service import FileService
-from basic_memory.sync.sync_service import SyncReport
-from basic_memory.sync.sync_service import SyncService
 from basic_memory.sync.watch_service import WatchService, WatchServiceState
-
-
-@pytest.fixture
-def mock_sync_service(mocker):
-    """Create mock sync service."""
-    service = mocker.Mock(spec=SyncService)
-    service.sync.return_value = SyncReport(
-        new={"test.md"},
-        modified={"modified.md"},
-        deleted={"deleted.md"},
-        moves={"old.md": "new.md"},
-        checksums={"test.md": "abcd1234", "modified.md": "efgh5678", "new.md": "ijkl9012"},
-    )
-    return service
-=======
-from basic_memory.sync.watch_service import WatchService, WatchServiceState
->>>>>>> 37a01b80
 
 
 async def create_test_file(path: Path, content: str = "test content") -> None:
