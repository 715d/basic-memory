--- conflicted
+++ resolved
@@ -10,18 +10,13 @@
     group_changes_by_directory,
     display_changes,
 )
-<<<<<<< HEAD
-=======
 from basic_memory.config import config
->>>>>>> 37a01b80
 from basic_memory.sync.sync_service import SyncReport
 
 # Set up CLI runner
 runner = CliRunner()
 
 
-<<<<<<< HEAD
-=======
 def test_status_command(tmp_path, monkeypatch):
     """Test CLI status command."""
     config.home = tmp_path
@@ -30,7 +25,6 @@
     assert result.exit_code == 0
 
 
->>>>>>> 37a01b80
 @pytest.mark.asyncio
 async def test_status_command_error(tmp_path, monkeypatch):
     """Test CLI status command error handling."""
